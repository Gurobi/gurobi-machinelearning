--- conflicted
+++ resolved
@@ -225,11 +225,7 @@
  ],
  "metadata": {
   "kernelspec": {
-<<<<<<< HEAD
-   "display_name": "Python 3.9.12 64-bit",
-=======
    "display_name": "Python 3",
->>>>>>> c530289a
    "language": "python",
    "name": "python3"
   },
@@ -243,11 +239,7 @@
    "name": "python",
    "nbconvert_exporter": "python",
    "pygments_lexer": "ipython3",
-<<<<<<< HEAD
-   "version": "3.9.13"
-=======
    "version": "3.10.6"
->>>>>>> c530289a
   }
  },
  "nbformat": 4,
