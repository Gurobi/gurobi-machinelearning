# Copyright © 2022 Gurobi Optimization, LLC
#
# Licensed under the Apache License, Version 2.0 (the "License");
# you may not use this file except in compliance with the License.
# You may obtain a copy of the License at
#
#     http://www.apache.org/licenses/LICENSE-2.0
#
# Unless required by applicable law or agreed to in writing, software
# distributed under the License is distributed on an "AS IS" BASIS,
# WITHOUT WARRANTIES OR CONDITIONS OF ANY KIND, either express or implied.
# See the License for the specific language governing permissions and
# limitations under the License.
# ==============================================================================

""" Module for embedding a :external+sklearn:py:class:`sklearn.tree.DecisionTreeRegressor`
into a :gurobipy:`model`.
"""
from itertools import product

import numpy as np
from gurobipy import GRB

from ..modeling import AbstractPredictorConstr
from .skgetter import SKgetter


def add_decision_tree_regressor_constr(
    gp_model,
    decision_tree_regressor,
    input_vars,
    output_vars=None,
    epsilon=0.0,
    scale=1.0,
    float_type=np.float32,
    **kwargs
):
    """Embed decision_tree_regressor into gp_model

    Predict the values of output_vars using input_vars

    Parameters
    ----------
    gp_model: :gurobipy:`model`
        The gurobipy model where the predictor should be inserted.
    decision_tree_regressor: :external+sklearn:py:class:`sklearn.tree.DecisionTreeRegressor`
        The decision tree regressor to insert as predictor.
    input_vars: :gurobipy:`mvar` or :gurobipy:`var` array like
        Decision variables used as input for decision tree in model.
    output_vars: :gurobipy:`mvar` or :gurobipy:`var` array like, optional
        Decision variables used as output for decision tree in model.
    epsilon: float, optional
        Small value used to impose strict inequalities for splitting nodes in MIP formulations.
    scale: float, optional
        Value
    float_type: type, optional
        Float type for the thresholds defining the node splits in the MIP formulation

    Returns
    -------
    DecisionTreeRegressorConstr
        Object containing information about what was added to gp_model to embed the
        predictor into it


    Note
    ----
    |VariablesDimensionsWarn|

    Warning
    -------
    Although decision trees with multiple outputs are tested they were never used in
    a non-trivial optimization model. It should be used with care at this point.
    """
    return DecisionTreeRegressorConstr(
        gp_model,
        decision_tree_regressor,
        input_vars,
        output_vars,
        epsilon,
        scale,
        float_type,
        **kwargs
    )


class DecisionTreeRegressorConstr(SKgetter, AbstractPredictorConstr):
    """Class to model trained :external+sklearn:py:class:`sklearn.tree.DecisionTreeRegressor` with gurobipy

    Stores the changes to :gurobipy:`model` when embedding an instance into it."""

    def __init__(
        self,
        gp_model,
        predictor,
        input_vars,
        output_vars=None,
        epsilon=0.0,
        scale=1.0,
        float_type=np.float32,
        **kwargs
    ):
        self.epsilon = epsilon
        self.scale = scale
        self.float_type = float_type
        self._default_name = "tree_reg"
        SKgetter.__init__(self, predictor, input_vars)
        AbstractPredictorConstr.__init__(
            self, gp_model, input_vars, output_vars, **kwargs
        )

    def _mip_model(self, **kwargs):
        tree = self.predictor.tree_
        model = self._gp_model

        _input = self._input
        output = self._output
        outdim = output.shape[1]
        nex = _input.shape[0]
        nodes = model.addMVar((nex, tree.capacity), vtype=GRB.BINARY, name="node")
        self.nodevars = nodes

        # Intermediate nodes constraints
        # Can be added all at once
        notleafs = tree.children_left >= 0
        leafs = tree.children_left < 0
        model.addConstr(nodes[:, notleafs] >= nodes[:, tree.children_left[notleafs]])
        model.addConstr(nodes[:, notleafs] >= nodes[:, tree.children_right[notleafs]])
        model.addConstr(
            nodes[:, notleafs]
            <= nodes[:, tree.children_right[notleafs]]
            + nodes[:, tree.children_left[notleafs]]
        )
        model.addConstr(
            nodes[:, tree.children_right[notleafs]]
            + nodes[:, tree.children_left[notleafs]]
            <= 1
        )

        # Node splitting
        for node in range(tree.capacity):
            left = tree.children_left[node]
            right = tree.children_right[node]
            threshold = tree.threshold[node]
            threshold = self.float_type(threshold)
            scale = max(abs(1 / threshold), self.scale)
            if left >= 0:
                # Intermediate node
                feature = tree.feature[node]
                feat_var = _input[:, feature]

                fixed_input = (feat_var.UB == feat_var.LB).all()

                if fixed_input:
<<<<<<< HEAD
                    # Special case where we have an MVarPlusConst object
=======
>>>>>>> 0b913ad9
                    # If that feature is a constant we can directly fix it.
                    value = _input[:, feature].LB
                    fixed_left = value <= threshold
                    nodes[fixed_left, right].UB = 0.0
                    nodes[~fixed_left, left].UB = 0.0
                else:
<<<<<<< HEAD
                    model.addConstrs(
                        (nodes[k, left].item() == 1)
                        >> (scale * _input[k, feature] <= scale * threshold)
                        for k in range(nex)
                    )
                    model.addConstrs(
                        (nodes[k, right].item() == 1)
                        >> (
                            scale * _input[k, feature]
                            >= scale * threshold + self.epsilon
                        )
=======
                    lhs = scale * (_input[:, feature] - threshold)
                    model.addConstrs(
                        (nodes[k, left].item() == 1) >> (lhs[k] <= 0.0)
                        for k in range(nex)
                    )
                    model.addConstrs(
                        (nodes[k, right].item() == 1) >> (lhs[k] >= self.epsilon)
>>>>>>> 0b913ad9
                        for k in range(nex)
                    )
            else:
                # Leaf node:
                lhs = output - tree.value[node, :, 0]
                model.addConstrs(
<<<<<<< HEAD
                    (nodes[k, node].item() == 1)
                    >> (output[k, i] == tree.value[node][i][0])
                    for i in range(outdim)
                    for k in range(nex)
=======
                    (nodes[k, node].item() == 1) >> (lhs[k, i] == 0)
                    for k, i in product(range(nex), range(outdim))
>>>>>>> 0b913ad9
                )

        # We should attain 1 leaf
        model.addConstr(nodes[:, leafs].sum(axis=1) == 1)

        output.LB = np.min(tree.value)
        output.UB = np.max(tree.value)<|MERGE_RESOLUTION|>--- conflicted
+++ resolved
@@ -152,29 +152,13 @@
                 fixed_input = (feat_var.UB == feat_var.LB).all()
 
                 if fixed_input:
-<<<<<<< HEAD
                     # Special case where we have an MVarPlusConst object
-=======
->>>>>>> 0b913ad9
                     # If that feature is a constant we can directly fix it.
                     value = _input[:, feature].LB
                     fixed_left = value <= threshold
                     nodes[fixed_left, right].UB = 0.0
                     nodes[~fixed_left, left].UB = 0.0
                 else:
-<<<<<<< HEAD
-                    model.addConstrs(
-                        (nodes[k, left].item() == 1)
-                        >> (scale * _input[k, feature] <= scale * threshold)
-                        for k in range(nex)
-                    )
-                    model.addConstrs(
-                        (nodes[k, right].item() == 1)
-                        >> (
-                            scale * _input[k, feature]
-                            >= scale * threshold + self.epsilon
-                        )
-=======
                     lhs = scale * (_input[:, feature] - threshold)
                     model.addConstrs(
                         (nodes[k, left].item() == 1) >> (lhs[k] <= 0.0)
@@ -182,22 +166,14 @@
                     )
                     model.addConstrs(
                         (nodes[k, right].item() == 1) >> (lhs[k] >= self.epsilon)
->>>>>>> 0b913ad9
                         for k in range(nex)
                     )
             else:
                 # Leaf node:
                 lhs = output - tree.value[node, :, 0]
                 model.addConstrs(
-<<<<<<< HEAD
-                    (nodes[k, node].item() == 1)
-                    >> (output[k, i] == tree.value[node][i][0])
-                    for i in range(outdim)
-                    for k in range(nex)
-=======
                     (nodes[k, node].item() == 1) >> (lhs[k, i] == 0)
                     for k, i in product(range(nex), range(outdim))
->>>>>>> 0b913ad9
                 )
 
         # We should attain 1 leaf
