--- conflicted
+++ resolved
@@ -42,21 +42,13 @@
     def reset_bounds(layer):
         """Reset the bounds in layer
 
-<<<<<<< HEAD
-    @staticmethod
-    def reset_bounds(layer):  # pylint: disable=W0613
-        """Reset the bounds in layer"""
-        output.LB = -GRB.Infinity
-        output.UB = GRB.Infinity
-=======
         Parameters
         ----------
         layer: AbstractNNLayer
             Layer to which activation is applied.
         """
-        layer.output.UB = layer.wmax
-        layer.output.LB = layer.wmin
->>>>>>> 4cbc68ef
+        output.LB = -GRB.Infinity
+        output.UB = GRB.Infinity
 
 
 class ReLUGC:
@@ -128,17 +120,11 @@
 
     @staticmethod
     def reset_bounds(layer):
-<<<<<<< HEAD
         """Reset the bounds in layer corresponding to modeling ReLU"""
         layer.mixing.UB = GRB.Infinity
         layer.mixing.LB = -GRB.Infinity
         layer.output.UB = GRB.Infinity
         layer.output.LB = -GRB.Infinity
-=======
-        """Reset the bounds in layer"""
-        layer.mixing.UB = layer.wmax
-        layer.mixing.LB = layer.wmin
->>>>>>> 4cbc68ef
 
 
 class LogisticGC:
