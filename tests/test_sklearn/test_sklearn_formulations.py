--- conflicted
+++ resolved
@@ -31,15 +31,11 @@
                 predictor_name = type(predictor[i]).__name__
                 if predictor_name in ["Lasso", "Ridge"]:
                     predictor_name = "LinearRegression"
-<<<<<<< HEAD
                 if predictor_name in ["PLSRegression", "PLSCanonical"]:
                     predictor_name = "PLSRegression"
-                self.assertEqual(predictor_name, type(pred_constr[i]).__name__[: -len("Constr")])
-=======
                 self.assertEqual(
                     predictor_name, type(pred_constr[i]).__name__[: -len("Constr")]
                 )
->>>>>>> 37916450
 
     def test_diabetes_sklearn(self):
         data = datasets.load_diabetes()
