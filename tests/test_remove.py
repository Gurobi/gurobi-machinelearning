""" Test for adding and removing predictor objects"""
import unittest

import gurobipy as gp
from base_cases import DiabetesCases

from ml2gurobi import add_predictor_constr
from ml2gurobi.sklearn import PipelineConstr


<<<<<<< HEAD
class TestAddRemove(unittest.TestCase):
    """Test Adding and Removing submodels and check counts."""

    def check_counts(self, model, reg2gurobi, numvars):
        """Assert counts are ok"""
        self.assertEqual(model.numvars, numvars + len(reg2gurobi.getVars()))
        self.assertEqual(model.numsos, len(reg2gurobi.getSOSs()))
        self.assertEqual(model.numconstrs, len(reg2gurobi.getConstrs()))
        self.assertEqual(model.numqconstrs, len(reg2gurobi.getQConstrs()))
        self.assertEqual(model.numgenconstrs, len(reg2gurobi.getGenConstrs()))
=======
class TestFormulations(unittest.TestCase):
    def check_counts(self, m, reg2gurobi, numVars):
        self.assertEqual(m.NumVars, numVars + len(reg2gurobi.vars))
        self.assertEqual(m.NumSOS, len(reg2gurobi.sos))
        self.assertEqual(m.NumConstrs, len(reg2gurobi.constrs))
        self.assertEqual(m.NumQConstrs, len(reg2gurobi.qconstrs))
        self.assertEqual(m.NumGenConstrs, len(reg2gurobi.genconstrs))
>>>>>>> 4e9efc9c

    def add_remove(self, predictor, translator, input_shape, output_shape):
        """Add and remove the predictor to model"""
        with gp.Model() as model:
            x = model.addMVar(input_shape, lb=-gp.GRB.INFINITY)
            y = model.addMVar(output_shape, lb=-gp.GRB.INFINITY)
            model.update()
            numvars = model.numvars

            model.Params.OutputFlag = 0
            pred2grb = translator(model, predictor, x, y)

            self.check_counts(model, pred2grb, numvars)

            pred2grb.remove()
            model.update()
            self.check_counts(model, pred2grb, numvars)
            self.assertEqual(model.NumConstrs, 0)
            self.assertEqual(model.NumGenConstrs, 0)
            self.assertEqual(model.NumQConstrs, 0)
            self.assertEqual(model.NumVars, numvars)

    def add_remove_no_output(self, translator, predictor, input_shape, output_shape):
        """Add and remove the predictor to model"""
        with gp.Model() as model:
            x = model.addMVar(input_shape, lb=-gp.GRB.INFINITY)
            model.update()
            numvars = model.numvars

            model.Params.OutputFlag = 0
            pred2grb = add_predictor_constr(model, predictor, x)

            self.assertIsInstance(pred2grb, predictor)
            self.assertEqual(pred2grb.output.shape, output_shape)

            self.check_counts(model, pred2grb, numvars)

            pred2grb.remove()
            model.update()
            self.check_counts(model, pred2grb, numvars)
            self.assertEqual(model.NumConstrs, 0)
            self.assertEqual(model.NumGenConstrs, 0)
            self.assertEqual(model.NumQConstrs, 0)
            self.assertEqual(model.NumVars, numvars)

    def test_diabetes(self):
        """Test adding and removing a predictor for diabetes

        Checks that variables/constraints/... counts match.
        """
        cases = DiabetesCases()

        for regressor, translator in cases.to_test:
            for pipeline in [False, True]:
                case = cases.get_case(regressor, pipeline)
                if pipeline:
                    case["translator"] = PipelineConstr
                else:
                    case["translator"] = translator
                with self.subTest(predictor=case["predictor"], outputvar=True, pipeline=pipeline):
                    self.add_remove(**case)
                with self.subTest(predictor=case["predictor"], outputvar=False, pipeline=pipeline):
                    self.add_remove(**case)<|MERGE_RESOLUTION|>--- conflicted
+++ resolved
@@ -8,26 +8,16 @@
 from ml2gurobi.sklearn import PipelineConstr
 
 
-<<<<<<< HEAD
 class TestAddRemove(unittest.TestCase):
     """Test Adding and Removing submodels and check counts."""
 
     def check_counts(self, model, reg2gurobi, numvars):
         """Assert counts are ok"""
-        self.assertEqual(model.numvars, numvars + len(reg2gurobi.getVars()))
-        self.assertEqual(model.numsos, len(reg2gurobi.getSOSs()))
-        self.assertEqual(model.numconstrs, len(reg2gurobi.getConstrs()))
-        self.assertEqual(model.numqconstrs, len(reg2gurobi.getQConstrs()))
-        self.assertEqual(model.numgenconstrs, len(reg2gurobi.getGenConstrs()))
-=======
-class TestFormulations(unittest.TestCase):
-    def check_counts(self, m, reg2gurobi, numVars):
         self.assertEqual(m.NumVars, numVars + len(reg2gurobi.vars))
         self.assertEqual(m.NumSOS, len(reg2gurobi.sos))
         self.assertEqual(m.NumConstrs, len(reg2gurobi.constrs))
         self.assertEqual(m.NumQConstrs, len(reg2gurobi.qconstrs))
         self.assertEqual(m.NumGenConstrs, len(reg2gurobi.genconstrs))
->>>>>>> 4e9efc9c
 
     def add_remove(self, predictor, translator, input_shape, output_shape):
         """Add and remove the predictor to model"""
