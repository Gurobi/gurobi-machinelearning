---
jupytext:
  formats: ipynb///ipynb,myst///md:myst
  text_representation:
    extension: .md
    format_name: myst
    format_version: 0.13
    jupytext_version: 1.14.1
kernelspec:
  display_name: Python 3 (ipykernel)
  language: python
  name: python3
---

# Student Enrollment

In this example, we show how to reproduce the model of student enrollment from
<cite data-cite="JANOS">Bergman et.al. (2020)</cite> with Gurobi Machine Learning.

This model was developed in the context of the development of
[Janos](https://github.com/INFORMSJoC/2020.1023), a toolkit similar to
Gurobi Machine Learning to integrate ML models and Mathematical Optimization.

<<<<<<< HEAD
In this example, we illustrate in particular how to use the logistic regression and change parameters
to tune the piecewise-linear approximation of the logistic function.
=======
This example illustrates in particular how to use the logistic regression and changing parameters
to tune the piece wise linear approximation of the logistic function.
>>>>>>> 903fea6c
We also show how to deal with fixed features in the optimization model using pandas data frames.

In this model, data of students admissions in a college is used to predict the probability
that a student enrolls to the college.

The data has 3 features:
the SAT and GPA scores of each student,
and the scholarship (or merit) that was offered to each student.
Finally, it is known if each student decided to join the college or not.

Based on this data a logistic regression is trained to predict the probability that
a student joins the college.

Using this regression model,
<cite data-cite="JANOS">Bergman et.al. (2020)</cite>
proposes the following student enrollment
problem. The Admission Office has data for SAT and GPA scores of the admitted students for
the incoming class, and they would want to offer scholarships to students with the goal of
maximizing the expected number of students that enroll in the college. There is a total
of $n$ students that are admitted. The maximal
budget for the sum of all scholarships offered is $0.2 n \, \text{K\$}$ and each student can be offered a
scholarship of at most $2.5 \, \text{K\$}$.

This problem can be expressed as a mathematical optimization problem as follows.
Two vectors of decision variables $x$ and $y$ of dimension $n$ are used to model
respectively the scholarship offered to each student in $\text{K\$}$ and the probability
that they join.
Denoting by $g$ the prediction function for the probability of the logistic regression we then have for each student $i$:

$$
y_i = g(x_i, SAT_i, GPA_i),
$$

with $SAT_i$ and $GPA_i$ the (known) SAT and GPA score of each student.

The objective is to maximize the sum of the $y$ variables and the budget constraint imposes
that the sum of the variables $x$ is less or equal to $0.2n$. Also, each variable $x_i$ is between 0 and 2.5.

The full model then reads:

$$
\begin{aligned}
&\max \sum_{i=1}^n y_i \\
&\text{subject to:}\\
&\sum_{i=1}^n x_i \le 0.2*n,\\
&y_i = g(x_i, SAT_i, GPA_i) & & i = 1, \ldots, n,\\
& 0 \le x \le 2.5.
\end{aligned}
$$

Note that in this example differently to
<cite data-cite="JANOS">Bergman et.al. (2020)</cite>
we scale the features for the regression.
Also, to fit in Gurobi's limited size license we only consider the problem where $n=250$.

We note also that the model may differ from the objectives of Admission Offices and
don't encourage its use in real life. The example is for illustration purposes only.

## Importing packages and retrieving the data

We import the necessary packages. Besides the usual (`numpy`, `gurobipy`, `pandas`), for this we will use
Scikit-learn's Pipeline, StandardScaler and LogisticRegression.

```{code-cell} ipython3
import numpy as np
import pandas as pd
from matplotlib import pyplot as plt
from sklearn.linear_model import LogisticRegression
from sklearn.pipeline import make_pipeline
from sklearn.preprocessing import StandardScaler

import gurobipy as gp
from gurobi_ml import add_predictor_constr
```

We now retrieve the historical data used to build the regression from Janos repository.

The features we use for the regression are `"merit"` (scholarship), `"SAT"` and `"GPA"` and the target is `"enroll"`.
We store those values.

```{code-cell} ipython3
# Base URL for retrieving data
janos_data_url = 'https://raw.githubusercontent.com/INFORMSJoC/2020.1023/master/data/'
historical_data = pd.read_csv(janos_data_url + 'college_student_enroll-s1-1.csv', index_col=0)

# classify our features between the ones that are fixed and the ones that will be
# part of the optimization problem
features = ["merit", "SAT", "GPA"]
target = "enroll"
```

## Fit the logistic regression

For the regression, we use a pipeline with a standard scaler and a logistic regression.
We build it using the `make_pipeline` from `scikit-learn`.

```{code-cell} ipython3
# Run our regression
regression = LogisticRegression(random_state=1)
pipe = make_pipeline(StandardScaler(), LogisticRegression(random_state=1))
pipe.fit(X=historical_data.loc[:, features], y=historical_data.loc[:, target])
```

### Optimization Model

We now turn to building the mathematical optimization model for Gurobi.

First, retrieve the data for the new students. We won't use all the data there, we randomly pick 250 students from it.

```{code-cell} ipython3
# Retrieve new data used to build the optimization problem
studentsdata = pd.read_csv(janos_data_url + 'college_applications6000.csv', index_col=0)

nstudents = 250

# Select randomly nstudents in the data
studentsdata = studentsdata.sample(nstudents)
```

A non-trivial part of the model is the decision variables that we need for using Gurobi Machine Learning.

In the mathematical formulation above, we only had two vectors of variables `x` and `y`.
Then each student had associated its score $SAT_i$ and $GPA_i$ that were fixed parameters
in the optimization.
For the Gurobi model, we need to create a matrix of variables that also includes the values
of $SAT$ and $GPA$ of each student. We will fix those variables by giving them the same
lower bound and upper bound.

Therefore, we need to build 2 matrices of variables, one for each set of bounds, and we
need to make sure that they are in the same order as the regression model would expect.

To do so, we use `pandas` data frames to construct those lower and upper bounds.

To construct the lower bounds, we first make a copy of `studentsdata` and then add the
`"merit"` column with a value of $0$. We then do the same for the upper bound, except that
the value for `"merit"`is $2.5$.

```{code-cell} ipython3
# Construct lower bounds data frame
feat_lb = studentsdata.copy()
feat_lb.loc[:, "merit"] = 0

# Construct upper bounds data frame
feat_ub = studentsdata.copy()
feat_ub.loc[:, "merit"] = 2.5

# Make sure the columns are ordered in the same way as for the regression model.
feat_lb = feat_lb[features]
feat_ub = feat_ub[features]
```

We can now create the variables for our model: `feature_vars` is initialized using the data frames we just created
(be careful that they have to be converted to `numpy` arrays).

For the rest of the model, we want to recover from the `feature_vars` matrix, the column corresponding to merit.
With `pandas`, we can use the `get_indexer` function to recover the index of this column in
our `MVar` matrix.

```{code-cell} ipython3
# Start with classical part of the model
m = gp.Model()

feature_vars = m.addMVar(feat_lb.shape, lb=feat_lb.to_numpy(), ub=feat_ub.to_numpy(), name="feats")
y = m.addMVar(nstudents, name="y")

x = feature_vars[:, feat_lb.columns.get_indexer(['merit'])][:, 0]
```

We add the objective and the budget constraint:

```{code-cell} ipython3
m.setObjective(y.sum(), gp.GRB.MAXIMIZE)

m.addConstr(x.sum() <= 0.2 * nstudents)
m.update()
```

Finally, we insert the constraints from the regression. Note that due to the shape of the `feature_vars` matrix and `y`, this will insert one regression constraint for each student.

With the `print_stats` function we display what was added to the model.

```{code-cell} ipython3
pred_constr = add_predictor_constr(m, pipe, feature_vars, y)

pred_constr.print_stats()
```

We can now optimize the problem.

```{code-cell} ipython3
m.optimize()
```

Remember that for the logistic regression, Gurobi does a piecewise-linear approximation of the logistic function. We can therefore get some significant errors when comparing the results of the Gurobi model with what is predicted by the regression.

We print the error. Here we need to use `get_error_proba`.

```{code-cell} ipython3
print("Error in approximating the regression {:.6}".format(np.max(np.abs(pred_constr.get_error_proba()))))
```

The error we get might be considered too large, but we can use Gurobi parameters to
tune the piecewise-linear approximation made by Gurobi (at the expense of a harder models).

The specific parameters are explained in the documentation of
[Functions Constraints](https://www.gurobi.com/documentation/9.1/refman/constraints.html#subsubsection:GenConstrFunction)
in Gurobi's manual.

We can pass those parameters to the [add_predictor_constr](../api/AbstractPredictorConstr.rst#gurobi_ml.add_predictor_constr) function in the form of a dictionary with the keyword
parameter `pwd_attributes`.

Now we want a more precise solution, so we remove the current constraint, add a new one that does a tighter approximation and resolve the model.

```{code-cell} ipython3
pred_constr.remove()

pwl_attributes={"FuncPieces": -1, "FuncPieceLength": 0.01, "FuncPieceError": 1e-4, "FuncPieceRatio": -1.0}
pred_constr = add_predictor_constr(m, pipe, feature_vars, y, pwl_attributes=pwl_attributes)

m.optimize()
```

We can see that the error has been reduced.

```{code-cell} ipython3
print("Error in approximating the regression {:.6}".format(np.max(np.abs(pred_constr.get_error_proba()))))
```

Copyright © 2022 Gurobi Optimization, LLC

```{code-cell} ipython3

```<|MERGE_RESOLUTION|>--- conflicted
+++ resolved
@@ -21,13 +21,9 @@
 [Janos](https://github.com/INFORMSJoC/2020.1023), a toolkit similar to
 Gurobi Machine Learning to integrate ML models and Mathematical Optimization.
 
-<<<<<<< HEAD
-In this example, we illustrate in particular how to use the logistic regression and change parameters
-to tune the piecewise-linear approximation of the logistic function.
-=======
-This example illustrates in particular how to use the logistic regression and changing parameters
-to tune the piece wise linear approximation of the logistic function.
->>>>>>> 903fea6c
+This example, we illustrate in particular how to use the logistic regression and tune
+the piecewise-linear approximation of the logistic function.
+
 We also show how to deal with fixed features in the optimization model using pandas data frames.
 
 In this model, data of students admissions in a college is used to predict the probability
