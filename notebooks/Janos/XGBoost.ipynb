--- conflicted
+++ resolved
@@ -27,10 +27,7 @@
     "import gurobipy_pandas as gppd\n",
     "from matplotlib import pyplot as plt\n",
     "import xgboost as xgb\n",
-<<<<<<< HEAD
-=======
     "import json\n",
->>>>>>> 7c53f5a3
     "\n",
     "from gurobi_ml import add_predictor_constr"
    ]
@@ -87,15 +84,11 @@
     "# Run our regression\n",
     "n_estimators = 20\n",
     "regression = xgb.XGBRegressor(\n",
-<<<<<<< HEAD
-    "    n_estimators=n_estimators, max_depth=5, random_state=1, booster=\"gbtree\"\n",
-=======
     "    n_estimators=n_estimators,\n",
     "    max_depth=5,\n",
     "    random_state=1,\n",
     "    booster=\"gbtree\",\n",
     "    objective=\"reg:logistic\",\n",
->>>>>>> 7c53f5a3
     ")\n",
     "\n",
     "regression.fit(X=historical_data.loc[:, features], y=historical_data.loc[:, target])"
@@ -157,11 +150,7 @@
    "source": [
     "m = gp.Model()\n",
     "\n",
-<<<<<<< HEAD
-    "y = gppd.add_vars(m, studentsdata, name=\"enroll_probability\")\n",
-=======
     "y = gppd.add_vars(m, studentsdata, lb=-float(\"inf\"), name=\"enroll_probability\")\n",
->>>>>>> 7c53f5a3
     "\n",
     "# Add variable for merit\n",
     "studentsdata = studentsdata.gppd.add_vars(m, lb=0.0, ub=2.5, name=\"merit\")\n",
